package keeper

<<<<<<< HEAD
import (
	sdk "github.com/cosmos/cosmos-sdk/types"

	"github.com/onsonr/sonr/x/did/builder"
	"github.com/onsonr/sonr/x/did/types"
)

// insertService inserts a service record into the database
func (k Keeper) insertService(
	ctx sdk.Context,
	svc *types.Service,
) (*types.MsgRegisterServiceResponse, error) {
	record := builder.APIFormatServiceRecord(svc)
	err := k.OrmDB.ServiceRecordTable().Insert(ctx, record)
	if err != nil {
		return nil, err
	}
	return &types.MsgRegisterServiceResponse{
		Success: true,
		Did:     record.Id,
	}, nil
=======
func (k Keeper) insertAliasFromDisplayName() {
}

func (k Keeper) insertAssertionFromIdentity() {
}

func (k Keeper) insertAuthenticationFromCredential() {
}

func (k Keeper) insertControllerFromMotrVault() {
}

func (k Keeper) insertDelegationFromAccount() {
>>>>>>> 35e17105
}<|MERGE_RESOLUTION|>--- conflicted
+++ resolved
@@ -1,6 +1,5 @@
 package keeper
 
-<<<<<<< HEAD
 import (
 	sdk "github.com/cosmos/cosmos-sdk/types"
 
@@ -22,7 +21,6 @@
 		Success: true,
 		Did:     record.Id,
 	}, nil
-=======
 func (k Keeper) insertAliasFromDisplayName() {
 }
 
@@ -36,5 +34,4 @@
 }
 
 func (k Keeper) insertDelegationFromAccount() {
->>>>>>> 35e17105
 }