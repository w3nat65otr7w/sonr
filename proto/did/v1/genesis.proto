--- conflicted
+++ resolved
@@ -2,15 +2,12 @@
 package did.v1;
 
 import "amino/amino.proto";
-<<<<<<< HEAD
 import "gogoproto/gogo.proto";
 
 option go_package = "github.com/onsonr/sonr/x/did/types";
-=======
 import "did/v1/types.proto";
 
 option go_package = "github.com/onsonr/hway/x/did/types";
->>>>>>> 35e17105
 
 // GenesisState defines the module genesis state
 message GenesisState {
@@ -54,7 +51,6 @@
   repeated string attestation_formats = 6;
 }
 
-<<<<<<< HEAD
 // AssetInfo defines the asset info
 message AssetInfo {
   // The coin type index for bip44 path
@@ -230,5 +226,3 @@
   PERMISSION_SCOPE_ADMIN_USER = 12;
   PERMISSION_SCOPE_ADMIN_VALIDATOR = 13;
 }
-=======
->>>>>>> 35e17105
