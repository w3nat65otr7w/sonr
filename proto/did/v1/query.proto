--- conflicted
+++ resolved
@@ -2,18 +2,14 @@
 package did.v1;
 
 import "did/v1/genesis.proto";
-<<<<<<< HEAD
 import "did/v1/models.proto";
 import "google/api/annotations.proto";
-=======
 import "did/v1/types.proto";
->>>>>>> 35e17105
 
 option go_package = "github.com/onsonr/sonr/x/did/types";
 
 // Query provides defines the gRPC querier service.
 service Query {
-<<<<<<< HEAD
   // Params queries all parameters of the module.
   rpc Params(QueryRequest) returns (QueryParamsResponse) {
     option (google.api.http).get = "/params";
@@ -55,12 +51,32 @@
   rpc Service(QueryRequest) returns (QueryResponse) {
     option (google.api.http).get = "/service/{origin}";
   }
-=======
-    // Params queries all parameters of the module.
-    rpc Params(QueryParamsRequest) returns (QueryParamsResponse) {
-        option (google.api.http).get = "/did/params";
-    }
+}
 
+// Queryequest is the request type for the Query/Params RPC method.
+message QueryRequest {
+  string did = 1;
+  string origin = 2;
+  string key = 3;
+  string asset = 4;
+}
+
+// QueryResolveResponse is the response type for the Query/Resolve RPC method.
+message QueryResponse {
+  bool success = 1;
+  string query = 2;
+  Document document = 3;
+  ServiceInfo service = 4;
+  Params params = 5;
+}
+
+// QueryParamsResponse is the response type for the Query/Params RPC method.
+message QueryParamsResponse {
+  Params params = 1;
+}
+
+message QueryParamsAssetsResponse {
+  repeated AssetInfo assets = 1;
     // Accounts returns associated wallet accounts with the DID.
     rpc Accounts(QueryAccountsRequest) returns (QueryAccountsResponse) {
       option (google.api.http).get = "/did/{did}/accounts";
@@ -85,52 +101,17 @@
     rpc Service(QueryServiceRequest) returns (QueryServiceResponse) {
       option (google.api.http).get = "/did/service/{origin}";
     }
->>>>>>> 35e17105
 }
 
-// Queryequest is the request type for the Query/Params RPC method.
-message QueryRequest {
-  string did = 1;
-  string origin = 2;
-  string key = 3;
-  string asset = 4;
-}
-
-// QueryResolveResponse is the response type for the Query/Resolve RPC method.
-message QueryResponse {
-  bool success = 1;
-  string query = 2;
-  Document document = 3;
-  ServiceInfo service = 4;
-  Params params = 5;
-}
+// QueryParamsRequest is the request type for the Query/Params RPC method.
+message QueryParamsRequest {}
 
 // QueryParamsResponse is the response type for the Query/Params RPC method.
 message QueryParamsResponse {
+  // params defines the parameters of the module.
   Params params = 1;
 }
 
-<<<<<<< HEAD
-message QueryParamsAssetsResponse {
-  repeated AssetInfo assets = 1;
-}
-
-message QueryParamsKeysResponse {
-  map<string, KeyInfo> keys = 1;
-}
-
-message QueryParamsByKeyResponse {
-  KeyInfo key = 1;
-}
-
-message QueryParamsByAssetResponse {
-  AssetInfo asset = 1;
-}
-
-message QueryRegistrationOptionsByKeyResponse {
-  repeated string registration_options = 1;
-}
-=======
 // QueryAccountsRequest is the request type for the Query/Exists RPC method.
 message QueryAccountsRequest {
     string did = 1;
@@ -184,4 +165,19 @@
     // options is the PublicKeyCredentialAttestationOptions
     string options = 1;
 }
->>>>>>> 35e17105
+
+message QueryParamsKeysResponse {
+  map<string, KeyInfo> keys = 1;
+}
+
+message QueryParamsByKeyResponse {
+  KeyInfo key = 1;
+}
+
+message QueryParamsByAssetResponse {
+  AssetInfo asset = 1;
+}
+
+message QueryRegistrationOptionsByKeyResponse {
+  repeated string registration_options = 1;
+}